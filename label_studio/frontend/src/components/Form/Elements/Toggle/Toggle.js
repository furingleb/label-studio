--- conflicted
+++ resolved
@@ -1,8 +1,4 @@
-<<<<<<< HEAD
-import { forwardRef, useState } from 'react';
-=======
-import React, { forwardRef, useEffect, useMemo, useState } from 'react';
->>>>>>> 26aed245
+import { forwardRef, useEffect, useMemo, useState } from 'react';
 import { cn } from '../../../../utils/bem';
 import { FormField } from '../../FormField';
 import { default as Label } from '../Label/Label';
@@ -10,10 +6,7 @@
 
 const Toggle = forwardRef(({className, label, labelProps, description, checked, defaultChecked, onChange, validate, required, skip, ...props}, ref) => {
   const rootClass = cn('toggle');
-<<<<<<< HEAD
-=======
   const initialChecked = useMemo(() => defaultChecked ?? checked ?? false, [defaultChecked, checked]);
->>>>>>> 26aed245
   const [isChecked, setIsChecked] = useState(defaultChecked ?? checked ?? false);
 
   const classList = [rootClass];
