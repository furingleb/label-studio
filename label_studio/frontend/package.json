--- conflicted
+++ resolved
@@ -8,18 +8,11 @@
     "test": "CSS_PREFIX='ls-' jest",
     "build": "webpack",
     "build:production": "NODE_ENV=production webpack",
-<<<<<<< HEAD
-    "test": "echo \"Error: no test specified\" && exit 1",
     "download": "npm run download:editor && npm run download:dm && npm run build",
     "download:editor": "NO_BUILD=true node get-build.js lsf",
     "download:dm": "NO_BUILD=true node get-build.js dm master",
     "copy:dm": "rm -rf dist/dm/js && rm -rf dist/dm/css && cp -r ../../../dm2/build/static/** dist/dm",
     "copy:editor": "rm -rf dist/lsf/js && rm -rf dist/lsf/css && cp -r ../../../label-studio-frontend/build/static/** dist/lsf"
-=======
-    "download": "npm run download-editor && npm run download-dm && npm run build",
-    "download-editor": "NO_BUILD=true node get-build.js lsf feature/rename-completions",
-    "download-dm": "NO_BUILD=true node get-build.js dm master"
->>>>>>> b004e68f
   },
   "keywords": [],
   "browser": {},
@@ -46,11 +39,8 @@
     "@types/puppeteer": "^5.4.3",
     "@types/react": "^17.0.2",
     "@types/react-dom": "^17.0.1",
-<<<<<<< HEAD
     "@types/react-router-dom": "^5.1.7",
-=======
     "@types/rimraf": "^3.0.0",
->>>>>>> b004e68f
     "@typescript-eslint/eslint-plugin": "^4.15.2",
     "@typescript-eslint/parser": "^4.15.2",
     "@wojtekmaj/enzyme-adapter-react-17": "^0.4.1",
